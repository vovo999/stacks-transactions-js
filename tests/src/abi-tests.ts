import { readFileSync } from 'fs';
import { createContractCallPayload } from '../../src/payload';
import {
  trueCV,
  intCV,
  tupleCV,
  uintCV,
  standardPrincipalCV,
  contractPrincipalCV,
  bufferCVFromString,
  someCV,
  falseCV,
  listCV,
  responseOkCV,
  responseErrorCV,
  noneCV,
<<<<<<< HEAD
} from '../../src/clarity';
import { validateContractCall, ClarityAbi, abiFunctionToString } from '../../src/contract-abi';
=======
} from '../../src';
import {
  validateContractCall,
  ClarityAbi,
  abiFunctionToString,
  parseToCV,
  ClarityAbiType,
} from '../../src/contract-abi';
>>>>>>> ab8f6d8b
import { oneLineTrim } from 'common-tags';

const TEST_ABI: ClarityAbi = JSON.parse(readFileSync('./tests/src/abi/test-abi.json').toString());

test('ABI validation', () => {
  const contractAddress = 'ST3KC0MTNW34S1ZXD36JYKFD3JJMWA01M55DSJ4JE';
  const contractName = 'test';
  const functionName = 'tuple-test';
  const functionArgs = [
    tupleCV({
      key1: trueCV(),
      key2: intCV(-1),
      key3: uintCV(1),
      key4: standardPrincipalCV('SP2JXKMSH007NPYAQHKJPQMAQYAD90NQGTVJVQ02B'),
      key5: bufferCVFromString('foo'),
      key6: someCV(falseCV()),
      key7: responseOkCV(trueCV()),
      key8: listCV([trueCV(), falseCV()]),
    }),
  ];

  const payload = createContractCallPayload(
    contractAddress,
    contractName,
    functionName,
    functionArgs
  );

  validateContractCall(payload, TEST_ABI);
});

test('ABI validation fail, tuple mistyped', () => {
  const contractAddress = 'ST3KC0MTNW34S1ZXD36JYKFD3JJMWA01M55DSJ4JE';
  const contractName = 'test';
  const functionName = 'tuple-test';
  const functionArgs = [
    tupleCV({
      key1: trueCV(),
      key2: intCV(-1),
      key3: uintCV(1),
      key4: standardPrincipalCV('SP2JXKMSH007NPYAQHKJPQMAQYAD90NQGTVJVQ02B'),
      key5: bufferCVFromString('foo'),
      key6: noneCV(),
      key7: responseErrorCV(trueCV()),
      key8: falseCV(),
    }),
  ];

  const payload = createContractCallPayload(
    contractAddress,
    contractName,
    functionName,
    functionArgs
  );

  expect(() => validateContractCall(payload, TEST_ABI)).toThrow(
    oneLineTrim`
    Clarity function \`tuple-test\` expects argument 1 to be of type 
      (tuple 
        (key1 bool) 
        (key2 int) 
        (key3 uint) 
        (key4 principal) 
        (key5 (buff 3)) 
        (key6 (optional bool)) 
        (key7 (response bool bool)) 
        (key8 (list 2 bool))), not 
      (tuple 
        (key1 bool) 
        (key2 int) 
        (key3 uint) 
        (key4 principal) 
        (key5 (buff 3)) 
        (key6 (optional none)) 
        (key7 (responseError bool)) 
        (key8 bool))`
  );
});

test('ABI validation fail, tuple wrong key', () => {
  const contractAddress = 'ST3KC0MTNW34S1ZXD36JYKFD3JJMWA01M55DSJ4JE';
  const contractName = 'kv-store';
  const functionName = 'tuple-test';
  const functionArgs = [
    tupleCV({
      'wrong-key': trueCV(),
      key2: intCV(-1),
      key3: uintCV(1),
      key4: standardPrincipalCV('SP2JXKMSH007NPYAQHKJPQMAQYAD90NQGTVJVQ02B'),
      key5: bufferCVFromString('foo'),
      key6: someCV(falseCV()),
      key7: responseOkCV(trueCV()),
      key9: listCV([trueCV(), falseCV()]),
    }),
  ];

  const payload = createContractCallPayload(
    contractAddress,
    contractName,
    functionName,
    functionArgs
  );

  expect(() => validateContractCall(payload, TEST_ABI)).toThrow(
    oneLineTrim`
    Clarity function \`tuple-test\` expects argument 1 to be of type 
    (tuple 
      (key1 bool) 
      (key2 int) 
      (key3 uint) 
      (key4 principal) 
      (key5 (buff 3)) 
      (key6 (optional bool)) 
      (key7 (response bool bool)) 
      (key8 (list 2 bool))), not 
    (tuple 
      (wrong-key bool) 
      (key2 int) 
      (key3 uint) 
      (key4 principal) 
      (key5 (buff 3)) 
      (key6 (optional bool)) 
      (key7 (responseOk bool)) 
      (key9 (list 2 bool)))
    `
  );
});

test('ABI validation fail, wrong number of args', () => {
  const contractAddress = 'ST3KC0MTNW34S1ZXD36JYKFD3JJMWA01M55DSJ4JE';
  const contractName = 'kv-store';
  const functionName = 'tuple-test';
  const functionArgs = [trueCV(), falseCV()];

  const payload = createContractCallPayload(
    contractAddress,
    contractName,
    functionName,
    functionArgs
  );

  expect(() => validateContractCall(payload, TEST_ABI)).toThrow(
    'Clarity function expects 1 argument(s) but received 2'
  );
});

test('Validation fails when ABI has multiple functions with the same nam', () => {
  const abi: ClarityAbi = {
    functions: [
      {
        name: 'get-value',
        access: 'public',
        args: [{ name: 'key', type: { buffer: { length: 3 } } }],
        outputs: {
          type: { response: { ok: { buffer: { length: 3 } }, error: 'int128' } },
        },
      },
      {
        name: 'get-value',
        access: 'public',
        args: [{ name: 'key', type: { buffer: { length: 3 } } }],
        outputs: {
          type: { response: { ok: { buffer: { length: 3 } }, error: 'int128' } },
        },
      },
    ],
    variables: [],
    maps: [],
    fungible_tokens: [],
    non_fungible_tokens: [],
  };

  const contractAddress = 'ST3KC0MTNW34S1ZXD36JYKFD3JJMWA01M55DSJ4JE';
  const contractName = 'kv-store';
  const functionName = 'get-value';
  const functionArgs = [trueCV(), falseCV()];

  const payload = createContractCallPayload(
    contractAddress,
    contractName,
    functionName,
    functionArgs
  );

  expect(() => validateContractCall(payload, abi)).toThrow(
    'Malformed ABI. Contains multiple functions with the name get-value'
  );
});

test('Validation fails when abi is missing specified function', () => {
  const contractAddress = 'ST3KC0MTNW34S1ZXD36JYKFD3JJMWA01M55DSJ4JE';
  const contractName = 'kv-store';
  const functionName = 'get-value';
  const functionArgs = [trueCV(), falseCV()];

  const payload = createContractCallPayload(
    contractAddress,
    contractName,
    functionName,
    functionArgs
  );

  expect(() => validateContractCall(payload, TEST_ABI)).toThrow(
    "ABI doesn't contain a function with the name get-value"
  );
});

test('ABI function to repr string', () => {
  expect(abiFunctionToString(TEST_ABI.functions[1])).toEqual('(define-public (hello (arg1 int)))');
});

test('Parse string input using ABI arg type', () => {
  const uintString = '123';
  const intString = '234';
  const boolStringTrue = 'True';
  const boolStringFalse = 'False';
  const standardPrincipalString = 'ST3KC0MTNW34S1ZXD36JYKFD3JJMWA01M55DSJ4JE';
  const address = 'ST3KC0MTNW34S1ZXD36JYKFD3JJMWA01M55DSJ4JE';
  const contractName = 'kv-store';
  const contractPrincipalString = `${address}.${contractName}`;
  const bufferString = 'test 321';

  const uintFunctionArgType: ClarityAbiType = 'uint128';
  const intFunctionArgType: ClarityAbiType = 'int128';
  const boolFunctionArgType: ClarityAbiType = 'bool';
  const principalFunctionArgType: ClarityAbiType = 'principal';
  const bufferFunctionArgType: ClarityAbiType = {
    buffer: {
      length: Buffer.from(bufferString).byteLength,
    },
  };

  const uintCVResult = parseToCV(uintString, uintFunctionArgType);
  const intCVResult = parseToCV(intString, intFunctionArgType);
  const boolCVTrueResult = parseToCV(boolStringTrue, boolFunctionArgType);
  const boolCVFalseResult = parseToCV(boolStringFalse, boolFunctionArgType);
  const standardPrincipalCVResult = parseToCV(standardPrincipalString, principalFunctionArgType);
  const contractPrincipalCVResult = parseToCV(contractPrincipalString, principalFunctionArgType);
  const bufferCVResult = parseToCV(bufferString, bufferFunctionArgType);

  expect(uintCVResult).toEqual(uintCV(uintString));
  expect(intCVResult).toEqual(intCV(intString));
  expect(boolCVTrueResult).toEqual(trueCV());
  expect(boolCVFalseResult).toEqual(falseCV());
  expect(standardPrincipalCVResult).toEqual(standardPrincipalCV(standardPrincipalString));
  expect(contractPrincipalCVResult).toEqual(contractPrincipalCV(address, contractName));
  expect(bufferCVResult).toEqual(bufferCVFromString(bufferString));
});<|MERGE_RESOLUTION|>--- conflicted
+++ resolved
@@ -14,10 +14,6 @@
   responseOkCV,
   responseErrorCV,
   noneCV,
-<<<<<<< HEAD
-} from '../../src/clarity';
-import { validateContractCall, ClarityAbi, abiFunctionToString } from '../../src/contract-abi';
-=======
 } from '../../src';
 import {
   validateContractCall,
@@ -26,7 +22,7 @@
   parseToCV,
   ClarityAbiType,
 } from '../../src/contract-abi';
->>>>>>> ab8f6d8b
+
 import { oneLineTrim } from 'common-tags';
 
 const TEST_ABI: ClarityAbi = JSON.parse(readFileSync('./tests/src/abi/test-abi.json').toString());
